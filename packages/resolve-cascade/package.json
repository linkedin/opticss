{
  "name": "resolve-cascade",
  "version": "0.4.0",
  "description": "Resolve CSS selectors against a document.",
  "main": "dist/src/index.js",
  "types": "dist/src/index.d.ts",
  "scripts": {
    "compile": "rm -rf dist && tsc",
    "pretest": "yarn run compile",
    "posttest": "yarn run lint",
    "prepublishOnly": "yarn run compile && yarn run lintall",
    "lint": "tslint -t msbuild --project tsconfig.json -c tslint.cli.json",
    "lintall": "tslint -t msbuild --project tsconfig.json -c tslint.release.json",
    "lintfix": "tslint -t msbuild --project tsconfig.json -c tslint.cli.json --fix",
    "test": "mocha dist/test --opts test/mocha.opts",
    "coverage": "istanbul cover -i \"dist/src/**/*.js\" --dir ./build/coverage _mocha -- dist/test --opts test/mocha.opts",
    "remap": "remap-istanbul -i build/coverage/coverage.json -o coverage -t html",
    "docs": "typedoc --readme none --excludeExternals --theme markdown --out ./docs --exclude src/util.ts --entryPoint resolve-cascade ."
  },
  "repository": {
    "type": "git",
    "url": "git+https://github.com/linkedin/opticss.git"
  },
  "keywords": [
    "css",
    "cascade"
  ],
  "author": "Chris Eppstein",
  "license": "BSD-2-Clause",
  "bugs": {
    "url": "https://github.com/linkedin/opticss/issues?q=is%3Aopen+is%3Aissue+label%3Apkg%3Aresolve-cascade"
  },
  "homepage": "https://github.com/linkedin/opticss/tree/master/packages/resolve-cascade#readme",
  "engines": {
    "node": "6.* || 8.* || >= 10.*"
  },
  "publishConfig": {
    "access": "public"
  },
  "devDependencies": {
    "@opticss/code-style": "^0.4.0",
    "@types/chai": "^4.0.4",
    "@types/mocha": "^2.2.48",
    "@types/node": "^10.0.6",
    "chai": "^4.1.2",
    "istanbul": "^0.4.5",
    "mocha": "^5.1.1",
    "mocha-typescript": "^1.1.9",
    "remap-istanbul": "^0.11.1",
    "source-map-support": "^0.5.3",
    "tslint": "^5.1.0",
    "typedoc": "^0.11.1",
    "typedoc-plugin-external-module-name": "^1.1.1",
    "typedoc-plugin-markdown": "^1.1.8",
<<<<<<< HEAD
    "typedoc": "^0.13.0",
    "typescript": "~3.1.6"
=======
    "typescript": "^2.8.1"
>>>>>>> 2e6f18fe
  },
  "dependencies": {
    "@opticss/css-select": "1.3.0-li.3",
    "@opticss/util": "^0.4.0",
    "css-property-parser": "^1.0.5",
<<<<<<< HEAD
    "css-size": "4.0.0-rc.4",
=======
    "css-size": "^4.0.0",
>>>>>>> 2e6f18fe
    "domutils": "^1.6.2",
    "parse5": "^4.0.0",
    "postcss": "^6.0.21",
    "specificity": "^0.3.2"
  },
  "gitHead": "ef310cb1b10dbc90cae4f859da146863f99d940b"
}<|MERGE_RESOLUTION|>--- conflicted
+++ resolved
@@ -52,22 +52,14 @@
     "typedoc": "^0.11.1",
     "typedoc-plugin-external-module-name": "^1.1.1",
     "typedoc-plugin-markdown": "^1.1.8",
-<<<<<<< HEAD
     "typedoc": "^0.13.0",
     "typescript": "~3.1.6"
-=======
-    "typescript": "^2.8.1"
->>>>>>> 2e6f18fe
   },
   "dependencies": {
     "@opticss/css-select": "1.3.0-li.3",
     "@opticss/util": "^0.4.0",
     "css-property-parser": "^1.0.5",
-<<<<<<< HEAD
-    "css-size": "4.0.0-rc.4",
-=======
     "css-size": "^4.0.0",
->>>>>>> 2e6f18fe
     "domutils": "^1.6.2",
     "parse5": "^4.0.0",
     "postcss": "^6.0.21",
