{
  "name": "@opticss/simple-template",
  "version": "0.4.0",
  "description": "Simple templates for use in testing with OptiCSS.",
  "main": "dist/src/index.js",
  "types": "dist/src/index.d.ts",
  "scripts": {
    "compile": "rm -rf dist && tsc",
    "pretest": "yarn run compile",
    "test": "mocha dist/test --opts test/mocha.opts",
    "posttest": "yarn run lint",
    "prepublishOnly": "yarn run compile",
    "lint": "tslint -t msbuild --project tsconfig.json -c tslint.cli.json",
    "lintall": "tslint -t msbuild --project tsconfig.json -c tslint.release.json",
    "lintfix": "tslint -t msbuild --project tsconfig.json -c tslint.cli.json --fix",
    "coverage": "istanbul cover -i \"dist/src/**/*.js\" --dir ./build/coverage _mocha -- dist/test --opts test/mocha.opts && yarn run remap",
    "remap": "remap-istanbul -i build/coverage/coverage.json -o coverage -t html",
    "docs": "typedoc --out ./docs ."
  },
  "repository": {
    "type": "git",
    "url": "git+https://github.com/linkedin/opticss.git"
  },
  "keywords": [
    "css",
    "cascade"
  ],
  "author": "Chris Eppstein",
  "license": "BSD-2-Clause",
  "bugs": {
    "url": "https://github.com/linkedin/opticss/issues?q=is%3Aopen+is%3Aissue+label%3Apkg%3Asimple-template"
  },
  "homepage": "https://github.com/linkedin/opticss/tree/master/packages/%40opticss/simple-template",
  "engines": {
    "node": "6.* || 8.* || >= 10.*"
  },
  "publishConfig": {
    "access": "public"
  },
  "dependencies": {
    "@opticss/attr-analysis-dsl": "^0.4.0",
    "@opticss/element-analysis": "^0.4.0",
    "@opticss/template-api": "^0.4.0",
    "@opticss/util": "^0.4.0",
    "@types/random-js": "^1.0.30",
    "parse5": "^4.0.0",
    "postcss": "^6.0.21",
    "random-js": "^1.0.8",
    "specificity": "^0.3.2"
  },
  "devDependencies": {
    "@opticss/code-style": "^0.4.0",
    "@types/chai": "^4.0.4",
    "@types/mocha": "^2.2.48",
    "chai": "^4.1.2",
    "istanbul": "^0.4.5",
    "mocha": "^5.1.1",
    "mocha-typescript": "^1.1.9",
    "remap-istanbul": "^0.11.1",
    "source-map-support": "^0.5.3",
    "tslint": "^5.10.0",
<<<<<<< HEAD
    "typedoc": "^0.13.0",
    "typescript": "~3.1.6" 
=======
    "typedoc": "^0.11.1",
    "typescript": "^2.8.1"
>>>>>>> 2e6f18fe
  },
  "gitHead": "ef310cb1b10dbc90cae4f859da146863f99d940b"
}<|MERGE_RESOLUTION|>--- conflicted
+++ resolved
@@ -59,13 +59,8 @@
     "remap-istanbul": "^0.11.1",
     "source-map-support": "^0.5.3",
     "tslint": "^5.10.0",
-<<<<<<< HEAD
     "typedoc": "^0.13.0",
     "typescript": "~3.1.6" 
-=======
-    "typedoc": "^0.11.1",
-    "typescript": "^2.8.1"
->>>>>>> 2e6f18fe
   },
   "gitHead": "ef310cb1b10dbc90cae4f859da146863f99d940b"
 }