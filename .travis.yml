if: tag IS blank
git:
  depth: 1
sudo: false
language: node_js
node_js:
  - "8"
  - "10"

before_install:
<<<<<<< HEAD
  - npm install -g lerna@latest yarn
=======
  - npm install -g lerna yarn
>>>>>>> 2e6f18fe

install:
  - lerna bootstrap --registry=https://registry.npmjs.org/

script:
  - commitlint-travis
  - lerna run test<|MERGE_RESOLUTION|>--- conflicted
+++ resolved
@@ -8,11 +8,7 @@
   - "10"
 
 before_install:
-<<<<<<< HEAD
-  - npm install -g lerna@latest yarn
-=======
   - npm install -g lerna yarn
->>>>>>> 2e6f18fe
 
 install:
   - lerna bootstrap --registry=https://registry.npmjs.org/
